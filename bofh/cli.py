--- conflicted
+++ resolved
@@ -163,12 +163,8 @@
     try:
         bofh.readlineui.repl(conn, prompt=args.prompt)
     except Exception as e:
-<<<<<<< HEAD
-        logger.error('Unhandled error', exc_info=True)
-=======
         logger.error("Unhandled error", exc_info=True)
         raise SystemExit('Error: {}'.format(e))
->>>>>>> b7d6467c
     finally:
         conn.logout()
 
